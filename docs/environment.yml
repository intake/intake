name: intake
channels:
  - defaults

dependencies:
  - appdirs
  - python=3.7
  - dask=2.10.1
  - numpy
  - pandas
  - msgpack-python
  - msgpack-numpy
  - requests
  - tornado
  - jinja2
  - python-snappy
  - pyyaml
<<<<<<< HEAD
  - hvplot >=0.5.2
  - sphinx
  - sphinx_rtd_theme
  - numpydoc
  - panel >=0.7.0
=======
  - hvplot
  - sphinx
  - sphinx_rtd_theme
  - numpydoc
  - panel => 0.8.0
>>>>>>> a0dc0118
<|MERGE_RESOLUTION|>--- conflicted
+++ resolved
@@ -15,16 +15,8 @@
   - jinja2
   - python-snappy
   - pyyaml
-<<<<<<< HEAD
   - hvplot >=0.5.2
+  - panel => 0.8.0
   - sphinx
   - sphinx_rtd_theme
-  - numpydoc
-  - panel >=0.7.0
-=======
-  - hvplot
-  - sphinx
-  - sphinx_rtd_theme
-  - numpydoc
-  - panel => 0.8.0
->>>>>>> a0dc0118
+  - numpydoc