--- conflicted
+++ resolved
@@ -4,10 +4,7 @@
 #
 # The full license is in the LICENSE file, distributed with this software.
 #-----------------------------------------------------------------------------
-
-<<<<<<< HEAD
-from intake import Catalog
-=======
+'''
 '''
 
 import logging
@@ -23,16 +20,15 @@
 
 # Intake imports
 from intake import open_catalog
->>>>>>> a0dc0118
 from intake.cli.util import Subcommand
-import logging
-log = logging.getLogger(__name__)
 
+#-----------------------------------------------------------------------------
+# API
+#-----------------------------------------------------------------------------
 
 class Precache(Subcommand):
-    """ Populate caching for catalog entries that define caching.
-
-    """
+    ''' Populate caching for catalog entries that define caching.
+    '''
 
     name = "precache"
 
@@ -42,11 +38,7 @@
     def invoke(self, args):
         catalog = open_catalog(args.uri)
         for entry in list(catalog):
-            s = catalog[entry]
-            try:
-                s = s()
-                s.read()
-                if s.cache:
-                    print("Caching for entry %s" % entry)
-            except Exception as e:
-                print("Skipping {} due to {}".format(entry, e))+            s = catalog[entry]()
+            if s.cache:
+                print("Caching for entry %s" % entry)
+                s.read()