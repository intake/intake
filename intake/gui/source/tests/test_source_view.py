#-----------------------------------------------------------------------------
# Copyright (c) 2012 - 2019, Anaconda, Inc. and Intake contributors
# All rights reserved.
#
# The full license is in the LICENSE file, distributed with this software.
#-----------------------------------------------------------------------------
import pytest
pn = pytest.importorskip('panel')


@pytest.fixture
def description(sources1):
    from ..description import Description
    return Description(source=sources1[0])


def assert_panel_matches_contents(desc):
    """Helper function to check that panel and contents match"""
    assert desc.label_pane.object == desc.label
    assert desc.main_pane.object == desc.contents
    assert desc.panel.objects == [desc.label_pane, desc.main_pane]


def test_description(description):
    assert description.visible
    assert len(description.children) == 2
    assert len(description.contents) > 0
    assert_panel_matches_contents(description)


def test_description_set_source(description, sources1, sources2):
    assert description.source == sources1[0]
    description.source = sources2[0]
    assert description.source == sources2[0]
    assert_panel_matches_contents(description)


def test_description_set_source_from_list(sources2):
    from ..description import Description
    description = Description()
    description.source = sources2
    assert description.source == sources2[0]
    assert_panel_matches_contents(description)


def test_description_set_source_from_empty_list(description):
    description.source = []
    assert description.source == None
    assert description.contents == ' ' * 100
    assert_panel_matches_contents(description)


def test_description_clears_if_visible_is_set_to_false(description):
    description.visible = False
    assert len(description.panel.objects) == 0


def test_description_source_with_plots(sources2):
    from ..description import Description
    description = Description(source=sources2[0])
    assert description.source == sources2[0]
<<<<<<< HEAD
    lines = (
        'name: us_crime\n'
        'container: dataframe\n'
        "plugin: ['csv']\n"
        'description: US Crime data [UCRDataTool](https://www.ucrdatatool.gov'
        '/Search/Crime/State/StatebyState.cfm)\n'
        'direct_access: forbid\n'
        'user_parameters: []\n'
        'metadata: \n'
        'args:\nurlpath: {{ CATALOG_DIR }}../data/crime.csv').split('\n')
    for line in lines:
        assert line in description.contents
=======
    catalog_dir = sources2[0].metadata['catalog_dir']
    assert 'plots' in description.contents
>>>>>>> df09f1ad
    assert_panel_matches_contents(description)


def assert_is_empty(plots, visible=True):
    assert plots.source is None
    assert plots.has_plots is False
    assert plots.instructions_contents == '*No predefined plots found - declare these in the catalog*'
    assert plots.options == []
    assert plots.selected is None
    if visible:
        assert plots.instructions.object == plots.instructions_contents
        assert plots.desc.object is None
        assert plots.pane.object is None
        assert len(plots.children) == 3
        assert isinstance(plots.children[-1], pn.pane.HoloViews)
        assert plots.panel.objects == plots.children
        assert len(plots.watchers) == 2
    else:
        assert not plots.selected
        assert not plots.watchers
        assert not plots.panel.objects


def assert_plotting_source2_0_line(plots, visible=True, desc=False):
    assert plots.has_plots is True
    assert plots.instructions_contents == '**Select from the predefined plots:**'
    assert plots.options == ['line_example', 'violin_example']
    if visible:
        assert plots.selected == 'line_example'
        assert plots.instructions.object == plots.instructions_contents
        if desc:
            assert plots.desc.object == ("kind: line\n"
                                         "y: ['Robbery', 'Burglary']\n"
                                         "x: Year")
        else:
            assert plots.desc.object == None
        assert plots.pane.object is not None
        assert len(plots.children) == 3
        assert isinstance(plots.children[-1], pn.pane.HoloViews)
        assert plots.panel.objects == plots.children
        assert len(plots.watchers) == 2
    else:
        assert not plots.selected
        assert not plots.watchers
        assert not plots.panel.objects


@pytest.fixture
def defined_plots(sources2):
    pytest.importorskip('hvplot')
    from ..defined_plots import DefinedPlots
    return DefinedPlots(source=sources2[0])


def test_defined_plots_toggle_desc(defined_plots, sources2):
    assert defined_plots.source == sources2[0]
    assert_plotting_source2_0_line(defined_plots, visible=True)

    defined_plots.show_desc.value = True
    assert_plotting_source2_0_line(defined_plots, visible=True, desc=True)


def test_defined_plots_init_empty_and_not_visible_set_source(sources2):
    pytest.importorskip('hvplot')
    from ..defined_plots import DefinedPlots
    defined_plots = DefinedPlots(source=[], visible=False)
    defined_plots.source = sources2
    assert defined_plots.source == sources2[0]
    assert_plotting_source2_0_line(defined_plots, visible=False)


def test_defined_plots_init_with_source_not_visible_make_visible(sources2):
    pytest.importorskip('hvplot')
    from ..defined_plots import DefinedPlots
    defined_plots = DefinedPlots(source=sources2, visible=False)
    defined_plots.source = sources2
    assert defined_plots.source == sources2[0]
    assert_plotting_source2_0_line(defined_plots, visible=False)

    defined_plots.visible = True
    assert_plotting_source2_0_line(defined_plots, visible=True)


def test_defined_plots_init_empty_and_visible():
    from ..defined_plots import DefinedPlots
    defined_plots = DefinedPlots()
    assert_is_empty(defined_plots, visible=True)


def test_defined_plots_init_empty_and_not_visible():
    from ..defined_plots import DefinedPlots
    defined_plots = DefinedPlots(visible=False)
    assert_is_empty(defined_plots, visible=False)


def test_defined_plots_set_source_to_empty_list(defined_plots):
    defined_plots.source = []
    assert_is_empty(defined_plots, visible=True)


def test_defined_plots_set_source_to_empty_list_and_visible_to_false(defined_plots):
    defined_plots.visible = False
    defined_plots.source = []
    assert_is_empty(defined_plots, visible=False)


@pytest.mark.skip(reason='This one is failing - but works in widget')
def test_defined_plots_select_a_different_plot(defined_plots):
    defined_plots.selected = 'violin_example'
    assert defined_plots.desc.object.startswith("kind: violin")
    assert len(defined_plots.children) == 2
    assert isinstance(defined_plots.children[1], pn.pane.HoloViews)
    assert str(defined_plots.children[1].object) == str(defined_plots.pane.object)
    assert defined_plots.panel.objects == defined_plots.children<|MERGE_RESOLUTION|>--- conflicted
+++ resolved
@@ -59,7 +59,6 @@
     from ..description import Description
     description = Description(source=sources2[0])
     assert description.source == sources2[0]
-<<<<<<< HEAD
     lines = (
         'name: us_crime\n'
         'container: dataframe\n'
@@ -72,10 +71,7 @@
         'args:\nurlpath: {{ CATALOG_DIR }}../data/crime.csv').split('\n')
     for line in lines:
         assert line in description.contents
-=======
-    catalog_dir = sources2[0].metadata['catalog_dir']
     assert 'plots' in description.contents
->>>>>>> df09f1ad
     assert_panel_matches_contents(description)
 
 
