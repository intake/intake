#-----------------------------------------------------------------------------
# Copyright (c) 2012 - 2019, Anaconda, Inc. and Intake contributors
# All rights reserved.
#
# The full license is in the LICENSE file, distributed with this software.
#-----------------------------------------------------------------------------
from functools import partial
import panel as pn
from intake.utils import remake_instance

from ..base import Base, enable_widget, MAX_WIDTH
from .select import SourceSelector
from .defined_plots import DefinedPlots
from .description import Description


class SourceGUI(Base):
    """
    Top level GUI panel that contains controls and all visible sub-panels

    This class is responsible for coordinating the inputs and outputs
    of various sup-panels and their effects on each other.

    Parameters
    ----------
    cats: list of catalogs, opt
        catalogs used to initalize, provided as objects.
    sources: list of sources, opt
        sources used to initalize, provided as objects.
    done_callback: func, opt
        called when the object's main job has completed. In this case,
        selecting source(s).

    Attributes
    ----------
    children: list of panel objects
        children that will be used to populate the panel when visible
    panel: panel layout object
        instance of a panel layout (row or column) that contains children
        when visible
    watchers: list of param watchers
        watchers that are set on children - cleaned up when visible
        is set to false.
    """
    def __init__(self, cats=None, sources=None, done_callback=None, **kwargs):
        self._cats = cats
        self._sources = sources
        self.panel = pn.Column(name='Entries', width_policy='max', max_width=MAX_WIDTH)
        self.done_callback = done_callback

        self.plot_widget = pn.widgets.Toggle(
            name='📊',
            value=False,
            disabled=True,
            width=50)
        self.pars_widget = pn.widgets.Toggle(
            name='⚙',
            value=False,
            disabled=True,
            width=50)
        self.controls = [self.plot_widget, self.pars_widget]
        self.control_panel = pn.Row(name='Controls', margin=0)

        self.select = SourceSelector(cats=self._cats,
                                     sources=self._sources,
                                     done_callback=self.callback)
        self.description = Description(source=self.sources)
        self.pars_editor = ParsEditor()

        self.plot = DefinedPlots(source=self.sources,
                                 visible=self.plot_widget.value,
                                 visible_callback=partial(setattr, self.plot_widget, 'value'))

        super().__init__(**kwargs)

    def setup(self):
        self.watchers = [
            self.plot_widget.param.watch(self.on_click_plot_widget, 'value'),
            self.pars_widget.param.watch(self.on_click_pars_widget, 'value'),
            self.select.widget.link(self.description, value='source'),
        ]

        self.children = [
            pn.Row(
                pn.Column(
                    self.select.panel,
                    self.control_panel,
                    margin=0
                ),
                self.description.panel,
                margin=0
            ),
            self.plot.panel,
        ]

    @Base.visible.setter
    def visible(self, visible):
        """When visible changed, do setup or unwatch and call visible_callback"""
        self._visible = visible

        if visible and len(self._panel.objects) == 0:
            self.setup()
            self.select.visible = True
            self.description.visible = True
            if len(self.control_panel.objects) == 0:
                self.control_panel.extend(self.controls)
            self._panel.extend(self.children)
        elif not visible and len(self._panel.objects) > 0:
            self.unwatch()
            # do children
            self.select.visible = False
            self.control_panel.clear()
            self.description.visible = False
            self.plot.visible = False
            self._panel.clear()
        if self.visible_callback:
            self.visible_callback(visible)

    def callback(self, sources):
        """When a source is selected, enable widgets that depend on that condition
        and do done_callback"""
        if hasattr(self, 'plot'):
            # guard since this cannot happen until plot is ready
            self.plot.visible = False
        enable = bool(sources)
<<<<<<< HEAD
        if not enable:
            self.plot_widget.value = False
            self.pars_widget.value = False
=======
        self.plot_widget.value = False
>>>>>>> c9f3618c
        enable_widget(self.plot_widget, enable)
        enable_widget(self.pars_widget, enable and sources[0]._user_parameters)

        if self.done_callback:
            self.done_callback(sources)

    def on_click_plot_widget(self, event):
        """ When the plot control is toggled, set visibility and hand down source"""
        self.plot.source = self.sources
        self.plot.visible = event.new

    def on_click_pars_widget(self, event):
        print(event)
        if event.new:
            pars = self.sources[0]._user_parameters
            print(pars)
            self.pars_editor.remake(pars)
            self.description.panel.append(self.pars_editor.panel)
        else:
            self.description.panel.remove(self.pars_editor.panel)

    @property
    def sources(self):
        """Sources that have been selected from the source GUI"""
        return self.select.selected

    @property
    def source_instance(self):
        """DataSource from the current selection using current parameters"""
        sel = self.select.selected
        args = self.paramset.args
        if sel:
            return sel[0](**args)

    def __getstate__(self):
        """Serialize the current state of the object"""
        return {
            'visible': self.visible,
            'select': self.select.__getstate__(),
            'description': self.description.__getstate__(include_source=False),
            'plot':  self.plot.__getstate__(include_source=False),
        }

    def __setstate__(self, state):
        """Set the current state of the object from the serialized version.
        Works inplace. See ``__getstate__`` to get serialized version and
        ``from_state`` to create a new object."""
        self.visible = state.get('visible', True)
        if self.visible:
            self.select.__setstate__(state['select'])
            self.description.__setstate__(state['description'])
            self.plot.__setstate__(state['plot'])
        return self

    @classmethod
    def from_state(cls, state):
        """Create a new object from a serialized exising object.

        Example
        -------
        original = SourceGUI()
        copy = SourceGUI.from_state(original.__getstate__())
        """
        return cls(cats=[], sources=[]).__setstate__(state)


class ParsEditor(Base):

    def __init__(self):
        self.panel = pn.Row(pn.Spacer())

    def remake(self, upars):
        self.panel.clear()
        self.panel.append(pn.widgets.StaticText(value="Parameters"))
        for upar in upars:
            self.panel.append(pn.widgets.StaticText(value=upar.name))<|MERGE_RESOLUTION|>--- conflicted
+++ resolved
@@ -45,7 +45,8 @@
     def __init__(self, cats=None, sources=None, done_callback=None, **kwargs):
         self._cats = cats
         self._sources = sources
-        self.panel = pn.Column(name='Entries', width_policy='max', max_width=MAX_WIDTH)
+        self.panel = pn.Column(name='Entries', width_policy='max',
+                               max_width=MAX_WIDTH)
         self.done_callback = done_callback
 
         self.plot_widget = pn.widgets.Toggle(
@@ -69,7 +70,8 @@
 
         self.plot = DefinedPlots(source=self.sources,
                                  visible=self.plot_widget.value,
-                                 visible_callback=partial(setattr, self.plot_widget, 'value'))
+                                 visible_callback=partial(
+                                     setattr, self.plot_widget, 'value'))
 
         super().__init__(**kwargs)
 
@@ -123,15 +125,12 @@
             # guard since this cannot happen until plot is ready
             self.plot.visible = False
         enable = bool(sources)
-<<<<<<< HEAD
-        if not enable:
-            self.plot_widget.value = False
-            self.pars_widget.value = False
-=======
         self.plot_widget.value = False
->>>>>>> c9f3618c
+        self.pars_widget.value = False
+
         enable_widget(self.plot_widget, enable)
         enable_widget(self.pars_widget, enable and sources[0]._user_parameters)
+        self.pars_editor.dirty = True  # reset pars editor
 
         if self.done_callback:
             self.done_callback(sources)
@@ -142,10 +141,8 @@
         self.plot.visible = event.new
 
     def on_click_pars_widget(self, event):
-        print(event)
         if event.new:
             pars = self.sources[0]._user_parameters
-            print(pars)
             self.pars_editor.remake(pars)
             self.description.panel.append(self.pars_editor.panel)
         else:
@@ -160,7 +157,7 @@
     def source_instance(self):
         """DataSource from the current selection using current parameters"""
         sel = self.select.selected
-        args = self.paramset.args
+        args = self.pars_editor.kwargs
         if sel:
             return sel[0](**args)
 
@@ -197,12 +194,41 @@
 
 
 class ParsEditor(Base):
+    """Edit user parameters using widgets"""
 
     def __init__(self):
-        self.panel = pn.Row(pn.Spacer())
+        self.panel = pn.Column(pn.Spacer())
+        self.dirty = True  # don't use kwargs until source is set
 
     def remake(self, upars):
+        """Set up parameter widgets for given list of UserParameter objects"""
         self.panel.clear()
-        self.panel.append(pn.widgets.StaticText(value="Parameters"))
         for upar in upars:
-            self.panel.append(pn.widgets.StaticText(value=upar.name))+            self.panel.append(self.par_to_widget(upar))
+        self.dirty = False
+
+    @property
+    def kwargs(self):
+        """The current selections"""
+        if self.dirty:
+            return {}
+        else:
+            return {w.name: w.value for w in self.panel}
+
+    @staticmethod
+    def par_to_widget(par):
+        if par.allowed:
+            w = pn.widgets.Select(options=par.allowed)
+        elif par.type in ['str', 'unicode']:
+            w = pn.widgets.TextInput()
+        elif par.type == 'int':
+            w = pn.widgets.IntSlider(start=par.min, end=par.max, step=1)
+        elif par.type == 'float':
+            w = pn.widgets.FloatSlider(start=par.min, end=par.max)
+        elif par.type == 'datetime':
+            w = pn.widgets.DatetimeInput()
+        else:
+            w = pn.widgets.LiteralInput()
+        w.name = par.name
+        w.value = par.default
+        return w