--- conflicted
+++ resolved
@@ -10,11 +10,6 @@
 from functools import lru_cache
 
 import fsspec
-<<<<<<< HEAD
-import requests
-import xarray
-=======
->>>>>>> d1469033
 from fsspec.callbacks import _DEFAULT_CALLBACK as DEFAULT_CALLBACK
 
 import intake.readers.datatypes
@@ -1224,7 +1219,7 @@
             else:
                 session = requests.Session()
                 session.auth = auth
-            return xarray.open_dataset(data.url, session=session, **kw)
+            return open_dataset(data.url, session=session, **kw)
         if isinstance(data.url, (tuple, set, list)) and len(data.url) == 1:
             return open_dataset(data.url[0], **kw)
         elif (isinstance(data.url, (tuple, set, list)) and len(data.url) > 1) or (
