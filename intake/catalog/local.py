import glob
import inspect
import logging
import os
import os.path
import runpy

from ruamel_yaml import YAML
from ruamel_yaml.compat import StringIO
from ruamel_yaml.constructor import DuplicateKeyError

import jinja2
import pandas
import six
import shlex
import subprocess

from . import exceptions
from .entry import CatalogEntry
from ..source import registry as global_registry
from ..source.base import Plugin
from ..source.discovery import load_plugins_from_module

<<<<<<< HEAD
=======
if six.PY3:
    import builtins
else:
    import __builtin__ as builtins
logger = logging.getLogger('intake')

>>>>>>> 195c2fc9

class TemplateContext(dict):
    """Collection of attributes and methods which are made available to a
    catalog's global namespace during template expansion.

    Usage:
        >>> import jinja2
        >>> context = TemplateContext('/some/dir')
        >>> jinja2.Template('The CATALOG_DIR variable is: {{ CATALOG_DIR }}'
        ... ).render(context)
        'The CATALOG_DIR variable is: /some/dir'
        >>> jinja2.Template('"ls" command results: {{ shell("ls /some/dir") }}'
        ... ).render(context)
        '"ls" command results: ["/some/dir/meta.txt", "/some/dir/test.dat"]'
        >>> jinja2.Template('"DBNAME" env var: {{ env("DBNAME") }}'
        ... ).render(context)
        '"DBNAME" env var: postgres'
    """
    def __init__(self, catalog_dir, shell_access=True, env_access=True,
                 run_local=True):
        """Constructor.

        Arguments:
            catalog_dir (str or None) :
                Value of the 'CATALOG_DIR', the location of the catalogue being
                evaluated. Should be None when handing local shell/env
                parameters, but using a remote server.
            shell_access (bool) :
                Default: True
                Whether the user has sufficient permissions to execute shell
                commands.
            env_access (bool) :
                Default: True
                Whether the user has sufficient permissions to read environment
                variables.
            run_local (bool):
                Whether
        """
        super(dict, self).__init__()
        if catalog_dir is not None and not isinstance(catalog_dir,
                                                      six.string_types):
            raise ValueError('catalog_dir argument must be a string.')
        self._shell_access = shell_access
        self._env_access = env_access
        self['CATALOG_DIR'] = catalog_dir
        self['shell'] = self.shell
        self['env'] = self.env

        self['localenv'] = self.localenv
        self['localshell'] = self.localshell

    def shell(self, cmd):
        """Return a list of strings, representing each line of stdout after
        executing ``cmd`` on the local machine or server. If the user does not
        have permission to execute shell commands, raise a PermissionsError.
        """
        if self['CATALOG_DIR'] is None:
            # pass-through shell commands to run on the remote server
            return cmd
        if not self._shell_access:
            raise exceptions.ShellPermissionDenied
<<<<<<< HEAD
=======
        import shlex
        import subprocess
>>>>>>> 195c2fc9
        return subprocess.check_output(shlex.split(cmd),
                                       universal_newlines=True).strip().split()

    def env(self, env_var):
        """Return a string representing the state of environment variable
        ``env_var`` on the local machine or server. If the user does not have
        permission to read environment variables, raise a PermissionsError.
        """
        if self['CATALOG_DIR'] is None:
            # pass-through env lookup to the remote server
            return env_var
        if not self._env_access:
            raise exceptions.EnvironmentPermissionDenied
        return os.environ.get(env_var, '')

    def localshell(self, cmd):
        """Return a list of strings, representing each line of stdout after
        executing ``cmd`` on the local machine. Does not require permission.
        """
        return subprocess.check_output(shlex.split(cmd),
                                       universal_newlines=True).strip().split()

    def localenv(self, env_var):
        """Return a string representing the state of environment variable
        ``env_var`` on the local machine. Does not require permission.
        """
        return os.environ.get(env_var, '')


class TemplateStr(object):
    """A string-a-like that tags this string as being a Jinja template"""
    yaml_tag = '!template'

    def __init__(self, s):
        self._str = s
        self._template = jinja2.Template(s)

    def expand(self, context):
        return self._template.render(context)

    def __repr__(self):
        return 'TemplateStr(%s)' % repr(self._str)

    def __str__(self):
        return self._str

    def __eq__(self, other):
        if isinstance(other, TemplateStr):
            return self._str == other._str
        else:
            return False

    @classmethod
    def from_yaml(cls, loader, node):
        return TemplateStr(node.value)

    @classmethod
    def to_yaml(cls, dumper, data):
        return dumper.represent_scalar(cls.yaml_tag, data._str)


def expand_template(data, context):
    return data.expand(context) if isinstance(data, TemplateStr) else data


def expand_templates(args, template_context):
    expanded_args = {}

    for k, v in args.items():
        expanded_args[k] = expand_template(v, template_context)

    return expanded_args


class CatalogYAML(YAML):
    def dump(self, data, stream=None, **kwargs):
        """
        Output data to a given stream.

        If no stream is given, then the data is returned as a string.
        """
        inefficient = False
        if stream is None:
            inefficient = True
            stream = StringIO()
        YAML.dump(self, data, stream, **kwargs)
        if inefficient:
            return stream.getvalue()


def yaml_instance():
    """Get a new YAML instance that supports templates"""
    yaml = CatalogYAML()
    yaml.register_class(TemplateStr)
    return yaml


class UserParameter(object):
    COERCION_RULES = {
        'bool': bool,
<<<<<<< HEAD
        'datetime': (lambda v=None: pandas.to_datetime(v)
                     if v else pandas.to_datetime(0)),
=======
        'datetime': lambda v=None: (pandas.to_datetime(v)
                                    if v else pandas.to_datetime(0)),
>>>>>>> 195c2fc9
        'float': float,
        'int': int,
        'list': list,
        'str': str,
        'unicode': six.text_type
    }

    def __init__(self, name, description, type, default=None, min=None,
                 max=None, allowed=None):
        self.name = name
        self.description = description
        self.type = type
        self.default = default
        self.min = min
        self.max = max
        self.allowed = allowed

        self.default = UserParameter.coerce(self.type, self.default)

        if self.min:
            self.min = UserParameter.coerce(self.type, self.min)

        if self.max:
            self.max = UserParameter.coerce(self.type, self.max)

        if self.allowed:
            self.allowed = [UserParameter.coerce(self.type, item)
                            for item in self.allowed]

    def describe(self):
        desc = {
            'name': self.name,
            'description': self.description,
            'type': self.type,
            'default': self.default
        }
        for attr in ['min', 'max', 'allowed']:
            v = getattr(self, attr)
            if v is not None:
                desc[attr] = v
        return desc

    @staticmethod
    def coerce(dtype, value):
        """
        Convert a value to a specific type.

        If the value is already the given type, then the original value is
        returned. If the value is None, then the default value given by the
        type constructor is returned. Otherwise, the type constructor converts
        and returns the value.
        """
        if type(value).__name__ == dtype:
            return value
        op = UserParameter.COERCION_RULES[dtype]
        return op() if value is None else op(value)

    def validate(self, value):
        value = UserParameter.coerce(self.type, value)

        if self.min is not None and value < self.min:
            raise ValueError('%s=%s is less than %s' % (self.name, value,
                                                        self.min))
        if self.max is not None and value > self.max:
<<<<<<< HEAD
            raise ValueError('%s=%s is greater than %s' % (self.name, value,
                                                           self.max))
        if self.allowed is not None and value not in self.allowed:
            raise ValueError('%s=%s is not one of the allowed values: %s'%
                             (self.name, value, ','.join(map(
                                 str, self.allowed))))
=======
            raise ValueError('%s=%s is greater than %s' % (
                self.name, value, self.max))
        if self.allowed is not None and value not in self.allowed:
            raise ValueError('%s=%s is not one of the allowed values: %s' % (
                self.name, value, ','.join(map(str, self.allowed))))
>>>>>>> 195c2fc9

        return value


class LocalCatalogEntry(CatalogEntry):
    def __init__(self, name, description, driver, direct_access, args,
                 parameters, metadata, catalog_dir):
        self._name = name
        self._description = description
        self._driver = driver
        self._direct_access = direct_access
        self._open_args = args
        self._user_parameters = parameters
        self._metadata = metadata
        self._catalog_dir = catalog_dir
        self._plugin = None
        super(LocalCatalogEntry, self).__init__()

    @property
    def name(self):
        return self._name

    def find_plugin(self, registry):
        if self._driver in registry:
            self._plugin = registry[self._driver]
        else:
            self._plugin = global_registry[self._driver]

    def describe(self):
        return {
            'container': self._plugin.container,
            'description': self._description,
            'direct_access': self._direct_access,
            'user_parameters': [u.describe() for u in self._user_parameters]
        }

    def _create_open_args(self, user_parameters):
        params = TemplateContext(self._catalog_dir)
        for parameter in self._user_parameters:
            if parameter.name in user_parameters:
                params[parameter.name] = parameter.validate(
                    user_parameters[parameter.name])
            else:
                params[parameter.name] = parameter.default

        # FIXME: Check for unused user_parameters!

        open_args = expand_templates(self._open_args, template_context=params)
        open_args['metadata'] = self._metadata

        return open_args

    def describe_open(self, **user_parameters):
        return {
            'plugin': self._plugin.name,
            'description': self._description,
            'direct_access': self._direct_access,
            'metadata': self._metadata,
            'args': self._create_open_args(user_parameters)
        }

    def get(self, **user_parameters):
        open_args = self._create_open_args(user_parameters)
        data_source = self._plugin.open(**open_args)

        return data_source


class PluginSource(object):
    def __init__(self, type, source):
        self.type = type
        self.source = source

    def _load_from_module(self):
        return load_plugins_from_module(self.source)

    def _load_from_dir(self):
        plugins = {}
        pyfiles = glob.glob(os.path.join(self.source, '*.py'))

        for filename in pyfiles:
            try:
<<<<<<< HEAD
                globs = runpy.run_path(filename)
                for name, o in globs.items():
                    # Don't try to register plugins imported into this module
                    # from somewhere else
                    if inspect.isclass(o) and issubclass(
                            o, Plugin) and o.__module__ == '<run_path>':
=======
                globals = runpy.run_path(filename)
                for name, o in globals.items():
                    # Don't try to registry plugins imported into this module
                    # from somewhere else
                    if (inspect.isclass(o) and issubclass(o, Plugin)
                            and o.__module__ == '<run_path>'):
>>>>>>> 195c2fc9
                        p = o()
                        plugins[p.name] = p
                # If no exceptions, continue to next filename
                continue
            except Exception as ex:
                logger.warning('When importing {}:\n{}'.format(filename, ex))

            import imp
            base = os.path.splitext(filename)[0]
            mod = imp.load_source(base, filename)
            for name in mod.__dict__:
                obj = getattr(mod, name)
<<<<<<< HEAD
                # Don't try to register plugins imported into this module
                # from somewhere else
                if inspect.isclass(obj) and issubclass(
                        obj, Plugin) and obj.__module__ == base:
=======
                # Don't try to registry plugins imported into this module from
                # somewhere else
                if (inspect.isclass(obj) and issubclass(obj, Plugin)
                        and obj.__module__ == base):
>>>>>>> 195c2fc9
                    p = obj()
                    plugins[p.name] = p

        return plugins

    def load(self):
        if self.type == 'module':
            return self._load_from_module()
        elif self.type == 'dir':
            return self._load_from_dir()
        return {}


def get_line_column(obj, key=None):
    """Retrieve line/column from internal ruamel structure."""
    line, col = obj.lc.key(key) if key else (obj.lc.line, obj.lc.col)
    return line + 1, col + 1


class CatalogParser(object):
    def __init__(self, data, context=None):
        self._context = context if context else {}
        self._errors = []
        self._warnings = []
        self._data = self._parse(data)

    @property
    def ok(self):
        return len(self._errors) == 0

    @property
    def data(self):
        return self._data

    @property
    def errors(self):
        return self._errors

    @property
    def warnings(self):
        return self._warnings

    def error(self, msg, obj, key=None):
        line, col = get_line_column(obj, key)
        self._errors.append((line, col, msg))

    def warning(self, msg, obj, key=None):
        line, col = get_line_column(obj, key)
        self._warnings.append((line, col, msg))

    def _parse_plugin(self, obj, key):
        if not isinstance(obj[key], (str, TemplateStr)):
<<<<<<< HEAD
            self.error("value of key '{}' must be either be a string or "
                       "template".format(key), obj, key)
=======
            self.error("value of key '{}' must be either be a string "
                       "or template".format(key), obj, key)
>>>>>>> 195c2fc9
            return None

        extra_keys = set(obj) - set([key])
        for key in extra_keys:
            self.warning("key '{}' defined but not needed".format(key), key)

        return PluginSource(type=key, source=obj[key])

    def _parse_plugins(self, data):
        sources = []

        if 'plugins' not in data:
            return sources

        if not isinstance(data['plugins'], dict):
            self.error("value of key 'plugins' must be a dictionary", data,
                       'plugins')
            return sources

        if 'source' not in data['plugins']:
            self.error("missing key 'source'", data['plugins'])
            return sources

        if not isinstance(data['plugins']['source'], list):
            self.error("value of key 'source' must be a list", data['plugins'],
                       'source')
            return sources

        for plugin_source in data['plugins']['source']:
            if not isinstance(plugin_source, dict):
<<<<<<< HEAD
                self.error("value in list of plugins sources must be a "
                           "dictionary", data['plugins'], 'source')
                continue

            if 'module' in plugin_source and 'dir' in plugin_source:
                self.error("keys 'module' and 'dir' both exist (select only "
                           "one)", plugin_source)
=======
                self.error("value in list of plugins sources must be "
                           "a dictionary", data['plugins'], 'source')
                continue

            if 'module' in plugin_source and 'dir' in plugin_source:
                self.error("keys 'module' and 'dir' both exist "
                           "(select only one)", plugin_source)
>>>>>>> 195c2fc9
            elif 'module' in plugin_source:
                obj = self._parse_plugin(plugin_source, 'module')
                if obj:
                    sources.append(obj)
            elif 'dir' in plugin_source:
                obj = self._parse_plugin(plugin_source, 'dir')
                if obj:
                    sources.append(obj)
            else:
                self.error("missing one of the available keys ('module' or "
                           "'dir')", plugin_source)

        return sources

    def _getitem(self, obj, key, dtype, required=True, default=None,
                 choices=None):
        if key in obj:
            if isinstance(obj[key], dtype):
                if choices and obj[key] not in choices:
<<<<<<< HEAD
                    self.error("value '{}' is invalid (choose from {})".format(
                        obj[key], choices), obj, key)
                else:
                    return obj[key]
            else:
                self.error("value '{}' is not expected type '{}'".format(
                    obj[key], dtype.__name__), obj, key)
=======
                    self.error("value '{}' is invalid (choose from "
                               "{})".format(obj[key], choices), obj, key)
                else:
                    return obj[key]
            else:
                self.error("value '{}' is not expected type "
                           "'{}'".format(obj[key], dtype.__name__), obj, key)
>>>>>>> 195c2fc9
            return None
        elif required:
            self.error("missing required key '{}'".format(key), obj)
            return None
        elif default:
            return default

        return None if dtype is object else dtype()

    def _parse_user_parameter(self, name, data):
        valid_types = list(UserParameter.COERCION_RULES)

<<<<<<< HEAD
        params = {
            'name':name,
            'description': self._getitem(data, 'description', str),
            'type': self._getitem(data, 'type', str, choices=valid_types),
            'default': self._getitem(data, 'default', object, required=False),
            'min': self._getitem(data, 'min', object, required=False),
            'max': self._getitem(data, 'max', object, required=False),
            'allowed': self._getitem(data, 'allowed', object, required=False)
        }
=======
        params = {}
        params['name'] = name
        params['description'] = self._getitem(data, 'description', str)
        params['type'] = self._getitem(data, 'type', str, choices=valid_types)
        params['default'] = self._getitem(data, 'default', object,
                                          required=False)
        params['min'] = self._getitem(data, 'min', object, required=False)
        params['max'] = self._getitem(data, 'max', object, required=False)
        params['allowed'] = self._getitem(data, 'allowed', object,
                                          required=False)
>>>>>>> 195c2fc9

        if params['description'] is None or params['type'] is None:
            return None

        return UserParameter(**params)

    def _parse_data_source(self, name, data):
        ds = {}

        ds['name'] = name
        ds['description'] = self._getitem(data, 'description', str,
                                          required=False)
        ds['driver'] = self._getitem(data, 'driver', str)
        ds['direct_access'] = self._getitem(
            data, 'direct_access', str, required=False, default='forbid',
            choices=['forbid', 'allow', 'force'])
        ds['args'] = self._getitem(data, 'args', dict, required=False)
        ds['metadata'] = self._getitem(data, 'metadata', dict, required=False)

        if ds['driver'] is None:
            return None

        ds['parameters'] = []

        if 'parameters' in data:
            if isinstance(data['parameters'], list):
                raise exceptions.ObsoleteParameterError

            if not isinstance(data['parameters'], dict):
                self.error("value of key 'parameters' must be a dictionary",
                           data, 'parameters')
                return None

            for name, parameter in data['parameters'].items():
                if not isinstance(name, str):
                    self.error("key '{}' must be a string".format(name),
                               data['parameters'], name)
                    continue

                if not isinstance(parameter, dict):
                    self.error("value of key '{}' must be a dictionary"
                               "".format(name), data['parameters'], name)
                    continue

                obj = self._parse_user_parameter(name, parameter)
                if obj:
                    ds['parameters'].append(obj)

        return LocalCatalogEntry(catalog_dir=self._context['root'], **ds)

    def _parse_data_sources(self, data):
        sources = []

        if 'sources' not in data:
            self.error("missing key 'sources'", data)
            return sources

        if isinstance(data['sources'], list):
            raise exceptions.ObsoleteDataSourceError

        if not isinstance(data['sources'], dict):
            self.error("value of key 'sources' must be a dictionary", data,
                       'sources')
            return sources

        for name, source in data['sources'].items():
            if not isinstance(name, str):
                self.error("key '{}' must be a string".format(name),
                           data['sources'], name)
                continue

            if not isinstance(source, dict):
                self.error("value of key '{}' must be a dictionary"
                           "".format(name), data['sources'], name)
                continue

            obj = self._parse_data_source(name, source)
            if obj:
                sources.append(obj)

        return sources

    def _parse(self, data):
        if not isinstance(data, dict):
            self.error("catalog must be a dictionary", data)
            return

        return dict(
            plugin_sources=self._parse_plugins(data),
            data_sources=self._parse_data_sources(data))


class CatalogConfig(object):
    def __init__(self, path):
        self._path = path
        self._name = os.path.splitext(os.path.basename(
            self._path))[0].replace('.', '_')
        self._dir = os.path.dirname(os.path.abspath(self._path))

        # First, we load from YAML, failing if syntax errors are found
        yaml = yaml_instance()
        with open(self._path, 'r') as f:
            try:
                data = yaml.load(f.read())
            except DuplicateKeyError as e:
                # Wrap internal exception with our own exception
                raise exceptions.DuplicateKeyError(e)

        if data is None:
            raise exceptions.CatalogException('No YAML data in file')
        # Second, we validate the schema and semantics
        context = dict(root=self._dir)
        result = CatalogParser(data, context=context)
        if result.errors:
            errors = ["line {}, column {}: {}".format(*error)
                      for error in result.errors]
            raise exceptions.ValidationError(
                "Catalog '{}' has validation errors:\n\n{}"
                "".format(path, "\n".join(errors)), result.errors)

        cfg = result.data

        # Finally, we create the plugins and entries. Failure is still possible.
        params = dict(CATALOG_DIR=self._dir)

        self._plugins = {}
        for ps in cfg['plugin_sources']:
            ps.source = expand_template(ps.source, params)
            self._plugins.update(ps.load())

        self._entries = {}
        for entry in cfg['data_sources']:
            entry.find_plugin(self._plugins)
            self._entries[entry.name] = entry

    @property
    def name(self):
        return self._name

    @property
    def plugins(self):
        return self._plugins

    @property
    def entries(self):
        return self._entries<|MERGE_RESOLUTION|>--- conflicted
+++ resolved
@@ -21,15 +21,9 @@
 from ..source.base import Plugin
 from ..source.discovery import load_plugins_from_module
 
-<<<<<<< HEAD
-=======
-if six.PY3:
-    import builtins
-else:
-    import __builtin__ as builtins
+
 logger = logging.getLogger('intake')
 
->>>>>>> 195c2fc9
 
 class TemplateContext(dict):
     """Collection of attributes and methods which are made available to a
@@ -91,11 +85,6 @@
             return cmd
         if not self._shell_access:
             raise exceptions.ShellPermissionDenied
-<<<<<<< HEAD
-=======
-        import shlex
-        import subprocess
->>>>>>> 195c2fc9
         return subprocess.check_output(shlex.split(cmd),
                                        universal_newlines=True).strip().split()
 
@@ -196,13 +185,8 @@
 class UserParameter(object):
     COERCION_RULES = {
         'bool': bool,
-<<<<<<< HEAD
         'datetime': (lambda v=None: pandas.to_datetime(v)
                      if v else pandas.to_datetime(0)),
-=======
-        'datetime': lambda v=None: (pandas.to_datetime(v)
-                                    if v else pandas.to_datetime(0)),
->>>>>>> 195c2fc9
         'float': float,
         'int': int,
         'list': list,
@@ -267,20 +251,11 @@
             raise ValueError('%s=%s is less than %s' % (self.name, value,
                                                         self.min))
         if self.max is not None and value > self.max:
-<<<<<<< HEAD
-            raise ValueError('%s=%s is greater than %s' % (self.name, value,
-                                                           self.max))
-        if self.allowed is not None and value not in self.allowed:
-            raise ValueError('%s=%s is not one of the allowed values: %s'%
-                             (self.name, value, ','.join(map(
-                                 str, self.allowed))))
-=======
             raise ValueError('%s=%s is greater than %s' % (
                 self.name, value, self.max))
         if self.allowed is not None and value not in self.allowed:
             raise ValueError('%s=%s is not one of the allowed values: %s' % (
                 self.name, value, ','.join(map(str, self.allowed))))
->>>>>>> 195c2fc9
 
         return value
 
@@ -363,21 +338,12 @@
 
         for filename in pyfiles:
             try:
-<<<<<<< HEAD
                 globs = runpy.run_path(filename)
                 for name, o in globs.items():
                     # Don't try to register plugins imported into this module
                     # from somewhere else
                     if inspect.isclass(o) and issubclass(
                             o, Plugin) and o.__module__ == '<run_path>':
-=======
-                globals = runpy.run_path(filename)
-                for name, o in globals.items():
-                    # Don't try to registry plugins imported into this module
-                    # from somewhere else
-                    if (inspect.isclass(o) and issubclass(o, Plugin)
-                            and o.__module__ == '<run_path>'):
->>>>>>> 195c2fc9
                         p = o()
                         plugins[p.name] = p
                 # If no exceptions, continue to next filename
@@ -390,17 +356,10 @@
             mod = imp.load_source(base, filename)
             for name in mod.__dict__:
                 obj = getattr(mod, name)
-<<<<<<< HEAD
                 # Don't try to register plugins imported into this module
                 # from somewhere else
                 if inspect.isclass(obj) and issubclass(
                         obj, Plugin) and obj.__module__ == base:
-=======
-                # Don't try to registry plugins imported into this module from
-                # somewhere else
-                if (inspect.isclass(obj) and issubclass(obj, Plugin)
-                        and obj.__module__ == base):
->>>>>>> 195c2fc9
                     p = obj()
                     plugins[p.name] = p
 
@@ -453,13 +412,8 @@
 
     def _parse_plugin(self, obj, key):
         if not isinstance(obj[key], (str, TemplateStr)):
-<<<<<<< HEAD
             self.error("value of key '{}' must be either be a string or "
                        "template".format(key), obj, key)
-=======
-            self.error("value of key '{}' must be either be a string "
-                       "or template".format(key), obj, key)
->>>>>>> 195c2fc9
             return None
 
         extra_keys = set(obj) - set([key])
@@ -490,7 +444,6 @@
 
         for plugin_source in data['plugins']['source']:
             if not isinstance(plugin_source, dict):
-<<<<<<< HEAD
                 self.error("value in list of plugins sources must be a "
                            "dictionary", data['plugins'], 'source')
                 continue
@@ -498,15 +451,6 @@
             if 'module' in plugin_source and 'dir' in plugin_source:
                 self.error("keys 'module' and 'dir' both exist (select only "
                            "one)", plugin_source)
-=======
-                self.error("value in list of plugins sources must be "
-                           "a dictionary", data['plugins'], 'source')
-                continue
-
-            if 'module' in plugin_source and 'dir' in plugin_source:
-                self.error("keys 'module' and 'dir' both exist "
-                           "(select only one)", plugin_source)
->>>>>>> 195c2fc9
             elif 'module' in plugin_source:
                 obj = self._parse_plugin(plugin_source, 'module')
                 if obj:
@@ -526,7 +470,6 @@
         if key in obj:
             if isinstance(obj[key], dtype):
                 if choices and obj[key] not in choices:
-<<<<<<< HEAD
                     self.error("value '{}' is invalid (choose from {})".format(
                         obj[key], choices), obj, key)
                 else:
@@ -534,15 +477,6 @@
             else:
                 self.error("value '{}' is not expected type '{}'".format(
                     obj[key], dtype.__name__), obj, key)
-=======
-                    self.error("value '{}' is invalid (choose from "
-                               "{})".format(obj[key], choices), obj, key)
-                else:
-                    return obj[key]
-            else:
-                self.error("value '{}' is not expected type "
-                           "'{}'".format(obj[key], dtype.__name__), obj, key)
->>>>>>> 195c2fc9
             return None
         elif required:
             self.error("missing required key '{}'".format(key), obj)
@@ -555,7 +489,6 @@
     def _parse_user_parameter(self, name, data):
         valid_types = list(UserParameter.COERCION_RULES)
 
-<<<<<<< HEAD
         params = {
             'name':name,
             'description': self._getitem(data, 'description', str),
@@ -565,18 +498,6 @@
             'max': self._getitem(data, 'max', object, required=False),
             'allowed': self._getitem(data, 'allowed', object, required=False)
         }
-=======
-        params = {}
-        params['name'] = name
-        params['description'] = self._getitem(data, 'description', str)
-        params['type'] = self._getitem(data, 'type', str, choices=valid_types)
-        params['default'] = self._getitem(data, 'default', object,
-                                          required=False)
-        params['min'] = self._getitem(data, 'min', object, required=False)
-        params['max'] = self._getitem(data, 'max', object, required=False)
-        params['allowed'] = self._getitem(data, 'allowed', object,
-                                          required=False)
->>>>>>> 195c2fc9
 
         if params['description'] is None or params['type'] is None:
             return None
